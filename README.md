# rs-tiled

[![Rust](https://github.com/mapeditor/rs-tiled/actions/workflows/rust.yml/badge.svg)](https://github.com/mapeditor/rs-tiled/actions/workflows/rust.yml)
[![Crates.io](https://img.shields.io/crates/v/tiled.svg)](https://crates.io/crates/tiled)

Read maps from the [Tiled Map Editor](http://www.mapeditor.org/) into rust for use in video games. It is game engine agnostic and pretty barebones at the moment. Documentation is available [on docs.rs](https://docs.rs/tiled/).

Code contributions are welcome as are bug reports, documentation, suggestions and criticism.

[There is a package on crates.io](https://crates.io/crates/tiled), to use simply add:

```
tiled = "0.9.5"
```

to the dependencies section of your Cargo.toml.

### Example

```rust
<<<<<<< HEAD
use std::path::Path;
use tiled::parse_file;

fn main() {
    let map = parse_file(&Path::new("assets/tiled_base64_zlib.tmx")).unwrap();
    println!("Opened file");
=======
use tiled::map::Map;

fn main() {
    let map = Map::parse_file("assets/tiled_base64_zlib.tmx").unwrap();
>>>>>>> cd5200f2
    println!("{:?}", map);
    println!("{:?}", map.tileset_by_gid(22));
}
```

### Licences

assets/tilesheet.png by Buch (https://opengameart.org/content/sci-fi-interior-tiles)

Licenced under MIT<|MERGE_RESOLUTION|>--- conflicted
+++ resolved
@@ -18,19 +18,10 @@
 ### Example
 
 ```rust
-<<<<<<< HEAD
-use std::path::Path;
-use tiled::parse_file;
-
-fn main() {
-    let map = parse_file(&Path::new("assets/tiled_base64_zlib.tmx")).unwrap();
-    println!("Opened file");
-=======
 use tiled::map::Map;
 
 fn main() {
     let map = Map::parse_file("assets/tiled_base64_zlib.tmx").unwrap();
->>>>>>> cd5200f2
     println!("{:?}", map);
     println!("{:?}", map.tileset_by_gid(22));
 }
